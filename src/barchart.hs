--- conflicted
+++ resolved
@@ -1,5 +1,4 @@
 {-# LANGUAGE NamedFieldPuns, RecordWildCards, DeriveDataTypeable #-}
-{-# OPTIONS_GHC -fno-cse #-}
 
 import Graphics.BarChart hiding ( Intervals, BarChart )
 import Graphics.BarChart.Types ( readColor )
@@ -70,25 +69,12 @@
 data Breakdown = Summary | Summary_Comparison | Benchmark_Comparison
  deriving (Eq,Show,Data,Typeable)
 
-<<<<<<< HEAD
-blocksMode :: ExecMode
-=======
 blocksMode :: BarChart
->>>>>>> 2a448106
 blocksMode =
   Blocks {
     out_file   = outFile conf
                     &= help "Name of generated file"
                     &= typFile,
-<<<<<<< HEAD
-    file_type  = enum
-                    [Guess_File_Type
-                         &= help "Guess output file type by name (default)",
-                     PNG &= help "Generate .png file",
-                     SVG &= help "Generate .svg file",
-                     PDF &= help "Generate .pdf file",
-                     PS  &= help "Generate .ps file"],
-=======
     file_type  = enum [Guess_File_Type
                            &= help "Guess output file type by name (default)",
                        PNG &= help "Generate .png file",
@@ -97,7 +83,6 @@
                            &= name "svg",
                        PDF &= help "Generate .pdf file",
                        PS  &= help "Generate .ps file"],
->>>>>>> 2a448106
     title      = caption conf
                     &= help "Title of bar chart"
                     &= typString,
@@ -127,170 +112,36 @@
                     &= args }
  where (width,height) = dimensions conf
 
-<<<<<<< HEAD
--- cannot reuse flag attributes in cmdargs :(
-intervalsMode :: ExecMode
-intervalsMode =
-  Intervals {
-    out_file   = outFile conf
-                    &= help "Name of generated file"
-                    &= typFile,
-    file_type  = enum
-                    [Guess_File_Type
-                         &= help "Guess output file type by name (default)",
-                     PNG &= help "Generate .png file",
-                     SVG &= help "Generate .svg file",
-                     PDF &= help "Generate .pdf file",
-                     PS  &= help "Generate .ps file"],
-    title      = caption conf
-                    &= help "Title of bar chart"
-                    &= typString,
-    xlabel     = xLabel conf
-                    &= help "Label of x axis"
-                    &= typString,
-    ylabel     = xLabel conf
-                    &= help "Label of y axis"
-                    &= typString,
-    division   = "" &= help "Labels separated by whitespace"
-                    &= typStrings,
-    colors     = "" &= help "Color names separated by whitespace"
-                    &= typStrings,
-    width      = width
-                    &= help "Width of generated bar chart"
-                    &= typ "NUM",
-    height     = height
-                    &= help "Height of generated bar chart"
-                    &= typ "NUM",
-    label_size = 12 &= help "Font size used for labels"
-                    &= typ "NUM",
-    bar_width  = barRatio conf
-                    &= help "Bar width between 0 and 1"
-                    &= name "W"
-                    &= typ "FLOAT",
-    in_files   = [] &= typ "FILES"
-                    &= args }
- where (width,height) = dimensions conf
-
-criterionMode :: ExecMode
-=======
 intervalsMode :: BarChart
-
 intervalsMode = Intervals {}
 
 criterionMode :: BarChart
->>>>>>> 2a448106
 criterionMode =
   Criterion {
-    out_file   = outFile conf
-                    &= help "Name of generated file"
-                    &= typFile,
-    file_type  = enum
-                    [Guess_File_Type
-                         &= help "Guess output file type by name (default)",
-                     PNG &= help "Generate .png file",
-                     SVG &= help "Generate .svg file",
-                     PDF &= help "Generate .pdf file",
-                     PS  &= help "Generate .ps file"],
-    title      = caption conf
-                    &= help "Title of bar chart"
-                    &= typString,
-    xlabel     = xLabel conf
-                    &= help "Label of x axis"
-                    &= typString,
-    ylabel     = xLabel conf
-                    &= help "Label of y axis"
-                    &= typString,
-    division   = "" &= help "Labels separated by whitespace"
-                    &= typStrings,
-    colors     = "" &= help "Color names separated by whitespace"
-                    &= typStrings,
-    width      = width
-                    &= help "Width of generated bar chart"
-                    &= typ "NUM",
-    height     = height
-                    &= help "Height of generated bar chart"
-                    &= typ "NUM",
-    label_size = 12 &= help "Font size used for labels"
-                    &= typ "NUM",
-    bar_width  = barRatio conf
-                    &= help "Bar width between 0 and 1"
-                    &= name "W"
-                    &= typ "FLOAT",
-    in_files   = [] &= typ "FILES"
-                    &= args,
-    breakdown  = enum
-                  [Summary
-                    &= help "Show benchmark summary (default)",
-                   Summary_Comparison
-                    &= help "Compare different benchmark summaries"
-                    &= name "s",
-                   Benchmark_Comparison
-                    &= help "Compare different benchmarks"
-                    &= name "b"] }
- where (width,height) = dimensions conf
-
-<<<<<<< HEAD
-progressionMode :: ExecMode
-=======
+    breakdown  = enum [Summary
+                        &= help "Show benchmark summary (default)",
+                       Summary_Comparison
+                        &= help "Compare different benchmark summaries"
+                        &= name "s",
+                       Benchmark_Comparison
+                        &= help "Compare different benchmarks"
+                        &= name "b"] }
+
 progressionMode :: BarChart
->>>>>>> 2a448106
 progressionMode =
   Progression {
-    out_file   = outFile conf
-                    &= help "Name of generated file"
-                    &= typFile,
-    file_type  = enum
-                    [Guess_File_Type
-                         &= help "Guess output file type by name (default)",
-                     PNG &= help "Generate .png file",
-                     SVG &= help "Generate .svg file",
-                     PDF &= help "Generate .pdf file",
-                     PS  &= help "Generate .ps file"],
-    title      = caption conf
-                    &= help "Title of bar chart"
-                    &= typString,
-    xlabel     = xLabel conf
-                    &= help "Label of x axis"
-                    &= typString,
-    ylabel     = xLabel conf
-                    &= help "Label of y axis"
-                    &= typString,
-    division   = "" &= help "Labels separated by whitespace"
-                    &= typStrings,
-    colors     = "" &= help "Color names separated by whitespace"
-                    &= typStrings,
-    width      = width
-                    &= help "Width of generated bar chart"
-                    &= typ "NUM",
-    height     = height
-                    &= help "Height of generated bar chart"
-                    &= typ "NUM",
-    label_size = 12 &= help "Font size used for labels"
-                    &= typ "NUM",
-    bar_width  = barRatio conf
-                    &= help "Bar width between 0 and 1"
-                    &= name "W"
-                    &= typ "FLOAT",
-    in_files   = [] &= typ "FILES"
-                    &= args,
-    breakdown  = enum
-                  [Summary_Comparison
-                    &= help "Breakdown chart by benchmark summary (default)"
-                    &= name "s",
-                   Benchmark_Comparison
-                    &= help "Breakdown chart by benchmarks"
-                    &= name "b"] }
- where (width,height) = dimensions conf
+    breakdown  = enum [Summary_Comparison
+                        &= help "Breakdown chart by benchmark summary (default)"
+                        &= name "s",
+                       Benchmark_Comparison
+                        &= help "Breakdown chart by benchmarks"
+                        &= name "b"] }
 
 typString, typStrings :: Ann
 typString  = typ "STRING"
 typStrings = typ "STRINGS"
 
-<<<<<<< HEAD
-execModes :: [ExecMode]
-=======
 execModes :: [BarChart]
->>>>>>> 2a448106
 execModes = [blocksMode &= auto,
              intervalsMode, criterionMode, progressionMode]
 
@@ -298,21 +149,11 @@
 exitIf msg cond = when cond (error msg)
 
 main :: IO ()
-<<<<<<< HEAD
-main = do execMode <- cmdArgs $ modes execModes
-                                &= summary "Bar Chart 0.1.1"
-                                &= program "barchart"
-          exitIf "no input files given" $ null (in_files execMode)
-          dispatch execMode
-
-dispatch :: ExecMode -> IO ()
-=======
 main = do execMode <- cmdArgs (modes execModes)
           exitIf "no input files given" $ null (in_files execMode)
           dispatch execMode
 
 dispatch :: BarChart -> IO ()
->>>>>>> 2a448106
 dispatch mode@Blocks{..} =
   forM_ in_files $ \in_file ->
     writeMultiBarChart
@@ -378,21 +219,13 @@
   guessColors mode =
     mode { colors = colors mode ? "forestgreen firebrick midnightblue" }
 
-<<<<<<< HEAD
-guessBenchmarkDefaults :: FilePath -> ExecMode -> ExecMode
-=======
 guessBenchmarkDefaults :: FilePath -> BarChart -> BarChart
->>>>>>> 2a448106
 guessBenchmarkDefaults in_file = guessAxis . guessDefaults in_file
  where
   guessAxis mode = mode { xlabel = xlabel mode ? "benchmark",
                           ylabel = ylabel mode ? "run time" }
 
-<<<<<<< HEAD
-config :: ExecMode -> Config
-=======
 config :: BarChart -> Config
->>>>>>> 2a448106
 config mode = Config {
   outFile = out_file mode,
   outputType = fromFileType $ file_type mode,
